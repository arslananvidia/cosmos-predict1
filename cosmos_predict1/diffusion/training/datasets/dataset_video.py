# SPDX-FileCopyrightText: Copyright (c) 2025 NVIDIA CORPORATION & AFFILIATES. All rights reserved.
# SPDX-License-Identifier: Apache-2.0
#
# Licensed under the Apache License, Version 2.0 (the "License");
# you may not use this file except in compliance with the License.
# You may obtain a copy of the License at
#
# http://www.apache.org/licenses/LICENSE-2.0
#
# Unless required by applicable law or agreed to in writing, software
# distributed under the License is distributed on an "AS IS" BASIS,
# WITHOUT WARRANTIES OR CONDITIONS OF ANY KIND, either express or implied.
# See the License for the specific language governing permissions and
# limitations under the License.

"""
Run this command to interactively debug:
PYTHONPATH=. python cosmos_predict1/diffusion/training/datasets/dataset_gear.py

Adapted from:
https://github.com/bytedance/IRASim/blob/main/dataset/dataset_3D.py
"""

import os
import pickle
import traceback
import warnings
from concurrent.futures import ThreadPoolExecutor, as_completed

import numpy as np
import torch
from decord import VideoReader, cpu
from torch.utils.data import Dataset
from torchvision import transforms as T
from tqdm import tqdm

from cosmos_predict1.diffusion.training.datasets.dataset_utils import Resize_Preprocess, ToTensorVideo


class Dataset(Dataset):
    def __init__(
        self,
        dataset_dir,
        sequence_interval,
        num_frames,
        video_size,
        start_frame_interval=1,
    ):
        """Dataset class for loading image-text-to-video generation data.

        Args:
            dataset_dir (str): Base path to the dataset directory
            sequence_interval (int): Interval between sampled frames in a sequence
            num_frames (int): Number of frames to load per sequence
            video_size (list): Target size [H,W] for video frames

        Returns dict with:
            - video: RGB frames tensor [T,C,H,W]
            - video_name: Dict with episode/frame metadata
        """

        super().__init__()
        self.dataset_dir = dataset_dir
        self.start_frame_interval = start_frame_interval
        self.sequence_interval = sequence_interval
        self.sequence_length = num_frames

        video_dir = os.path.join(self.dataset_dir, "videos")
        self.video_paths = [os.path.join(video_dir, f) for f in os.listdir(video_dir) if f.endswith(".mp4")]
        # print(f"{len(self.video_paths)} trajectories in total")
        print(f"{len(self.video_paths)} videos in total")

        # self.t5_dir = os.path.join(self.dataset_dir, "labels")
        self.t5_dir = os.path.join(self.dataset_dir, "t5_xxl")
        self.samples = self._init_samples(self.video_paths)
        self.samples = sorted(self.samples, key=lambda x: (x["video_path"], x["frame_ids"][0]))
        print(f"{len(self.samples)} samples in total")
        self.wrong_number = 0
        self.preprocess = T.Compose([ToTensorVideo(), Resize_Preprocess(tuple(video_size))])

    def __str__(self):
        return f"{len(self.video_paths)} samples from {self.dataset_dir}"

    def _init_samples(self, video_paths):
        samples = []
        with ThreadPoolExecutor(32) as executor:
            future_to_video_path = {
                executor.submit(self._load_and_process_video_path, video_path): video_path for video_path in video_paths
            }
            for future in tqdm(as_completed(future_to_video_path), total=len(video_paths)):
                samples.extend(future.result())
        return samples

    def _load_and_process_video_path(self, video_path):
        vr = VideoReader(video_path, ctx=cpu(0), num_threads=2)
        n_frames = len(vr)

        samples = []
        for frame_i in range(0, n_frames, self.start_frame_interval):
            sample = dict()
            sample["video_path"] = video_path
            sample["t5_embedding_path"] = os.path.join(
                # self.t5_dir, os.path.basename(video_path).replace(".mp4", ".npy")
                self.t5_dir,
                os.path.basename(video_path).replace(".mp4", ".pickle"),
            )
            sample["frame_ids"] = []
            curr_frame_i = frame_i
            while True:
                if curr_frame_i > (n_frames - 1):
                    break
                sample["frame_ids"].append(curr_frame_i)
                if len(sample["frame_ids"]) == self.sequence_length:
                    break
                curr_frame_i += self.sequence_interval
            # make sure there are sequence_length number of frames
            if len(sample["frame_ids"]) == self.sequence_length:
                samples.append(sample)
        return samples

    def __len__(self):
        return len(self.samples)

    def _load_video(self, video_path, frame_ids):
        vr = VideoReader(video_path, ctx=cpu(0), num_threads=2)
        assert (np.array(frame_ids) < len(vr)).all()
        assert (np.array(frame_ids) >= 0).all()
        vr.seek(0)
        frame_data = vr.get_batch(frame_ids).asnumpy()
        try:
            fps = vr.get_avg_fps()
        except Exception:  # failed to read FPS
            fps = 24
        return frame_data, fps

    def _get_frames(self, video_path, frame_ids):
        frames, fps = self._load_video(video_path, frame_ids)
        frames = frames.astype(np.uint8)
        frames = torch.from_numpy(frames).permute(0, 3, 1, 2)  # (l, c, h, w)
        frames = self.preprocess(frames)
        frames = torch.clamp(frames * 255.0, 0, 255).to(torch.uint8)
        return frames, fps

    def __getitem__(self, index):
        try:
            sample = self.samples[index]
            video_path = sample["video_path"]
            frame_ids = sample["frame_ids"]

            data = dict()

            video, fps = self._get_frames(video_path, frame_ids)
            video = video.permute(1, 0, 2, 3)  # Rearrange from [T, C, H, W] to [C, T, H, W]
            data["video"] = video
            data["video_name"] = {
                "video_path": video_path,
                "t5_embedding_path": sample["t5_embedding_path"],
                "start_frame_id": str(frame_ids[0]),
            }

            # Just add these to fit the interface
            # t5_embedding = np.load(sample["t5_embedding_path"])[0]
            with open(sample["t5_embedding_path"], "rb") as f:
                t5_embedding = pickle.load(f)[0] # [n_tokens, 1024]
            n_tokens = t5_embedding.shape[0] 
            if n_tokens < 512:
                t5_embedding = np.concatenate([t5_embedding, np.zeros((512 - n_tokens, 1024), dtype=np.float32)], axis=0)
            t5_text_mask = torch.zeros(512, dtype=torch.int64)        
            t5_text_mask[:n_tokens] = 1

<<<<<<< HEAD
            data["t5_text_embeddings"] = torch.from_numpy(t5_embedding).cuda()
            data["t5_text_mask"] = t5_text_mask.cuda()
=======
            data["t5_text_embeddings"] = torch.from_numpy(t5_embedding)
            data["t5_text_mask"] = torch.ones(512, dtype=torch.int64)
>>>>>>> 7cf56656
            data["fps"] = fps
            data["image_size"] = torch.tensor([704, 1280, 704, 1280])
            data["num_frames"] = self.sequence_length
            data["padding_mask"] = torch.zeros(1, 704, 1280)

            return data
        except Exception:
            warnings.warn(
                f"Invalid data encountered: {self.samples[index]['video_path']}. Skipped "
                f"(by randomly sampling another sample in the same dataset)."
            )
            warnings.warn("FULL TRACEBACK:")
            warnings.warn(traceback.format_exc())
            self.wrong_number += 1
            print(self.wrong_number)
            return self[np.random.randint(len(self.samples))]


if __name__ == "__main__":
    dataset = Dataset(
        dataset_dir="datasets/cosmos_nemo_assets",
        sequence_interval=1,
        num_frames=57,
        video_size=[240, 360],
    )

    indices = [0, 13, 200, -1]
    for idx in indices:
        data = dataset[idx]
        print(
            (
                f"{idx=} "
                f"{data['video'].sum()=}\n"
                f"{data['video'].shape=}\n"
                f"{data['video_name']=}\n"
                f"{data['t5_text_embeddings'].shape=}\n"
                "---"
            )
        )<|MERGE_RESOLUTION|>--- conflicted
+++ resolved
@@ -168,13 +168,8 @@
             t5_text_mask = torch.zeros(512, dtype=torch.int64)        
             t5_text_mask[:n_tokens] = 1
 
-<<<<<<< HEAD
-            data["t5_text_embeddings"] = torch.from_numpy(t5_embedding).cuda()
-            data["t5_text_mask"] = t5_text_mask.cuda()
-=======
             data["t5_text_embeddings"] = torch.from_numpy(t5_embedding)
-            data["t5_text_mask"] = torch.ones(512, dtype=torch.int64)
->>>>>>> 7cf56656
+            data["t5_text_mask"] = t5_text_mask
             data["fps"] = fps
             data["image_size"] = torch.tensor([704, 1280, 704, 1280])
             data["num_frames"] = self.sequence_length
